--- conflicted
+++ resolved
@@ -929,33 +929,13 @@
 	}
 
 	// handle mainnet forks with their corresponding upgrade name and info
-<<<<<<< HEAD
-	switch ctx.ChainID() {
-	case "planq_7070-2":
-		switch ctx.BlockHeight() {
-		case v1_1_0.UpgradeHeight:
-			upgradePlan.Name = v1_1_0.UpgradeName
-			upgradePlan.Info = v1_1_0.UpgradeInfo
-		default:
-			// No-op
-			return
-		}
-		break
-=======
 	switch ctx.BlockHeight() {
->>>>>>> 37778582
 	default:
-		switch ctx.BlockHeight() {
-		case v1_1_0.UpgradeHeightTestnet:
-			upgradePlan.Name = v1_1_0.UpgradeName
-			upgradePlan.Info = v1_1_0.UpgradeInfo
-		default:
-			// No-op
-			return
-		}
-	}
-
-	// schedule the upgrade plan to the current block height, effectively performing
+		// No-op
+		return
+	}
+
+	// schedule the upgrade plan to the current block hight, effectively performing
 	// a hard fork that uses the upgrade handler to manage the migration.
 	if err := app.UpgradeKeeper.ScheduleUpgrade(ctx, upgradePlan); err != nil {
 		panic(
