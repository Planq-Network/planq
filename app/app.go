--- conflicted
+++ resolved
@@ -227,11 +227,7 @@
 	_ ibctesting.TestingApp   = (*PlanqApp)(nil)
 	_ runtime.AppI            = (*PlanqApp)(nil)
 
-<<<<<<< HEAD
-	Upgrades = []upgrades.Upgrade{v2.Upgrade}
-=======
-	Upgrades = []upgrades.Upgrade{v1_1_0.Upgrade}
->>>>>>> b80c5e87
+	Upgrades = []upgrades.Upgrade{v1_1_0.Upgrade, v2.Upgrade}
 	Forks    = []upgrades.Fork{v1_0_1.Fork, v1_0_5.Fork}
 )
 
