--- conflicted
+++ resolved
@@ -306,12 +306,8 @@
 			func() sdk.Tx {
 				from := acc.GetAddress()
 				gas := uint64(200000)
-<<<<<<< HEAD
+				amount := sdk.NewCoins(sdk.NewCoin(evmtypes.DefaultEVMDenom, sdkmath.NewInt(100*int64(gas))))
 				txBuilder := suite.CreateTestEIP712TxBuilderMsgSend(from, privKey, "planq_7000-1", gas, amount)
-=======
-				amount := sdk.NewCoins(sdk.NewCoin(evmtypes.DefaultEVMDenom, sdkmath.NewInt(100*int64(gas))))
-				txBuilder := suite.CreateTestEIP712TxBuilderMsgSend(from, privKey, "ethermint_9000-1", gas, amount)
->>>>>>> f3d7c814
 				return txBuilder.GetTx()
 			}, false, false, true,
 		},
@@ -320,13 +316,9 @@
 			func() sdk.Tx {
 				from := acc.GetAddress()
 				gas := uint64(200000)
-<<<<<<< HEAD
-				txBuilder := suite.CreateTestEIP712TxBuilderMsgDelegate(from, privKey, "planq_7000-1", gas, amount)
-=======
 				coinAmount := sdk.NewCoin(evmtypes.DefaultEVMDenom, sdkmath.NewInt(100*int64(gas)))
 				amount := sdk.NewCoins(coinAmount)
-				txBuilder := suite.CreateTestEIP712TxBuilderMsgDelegate(from, privKey, "ethermint_9000-1", gas, amount)
->>>>>>> f3d7c814
+				txBuilder := suite.CreateTestEIP712TxBuilderMsgDelegate(from, privKey, "planq_7000-1", gas, amount)
 				return txBuilder.GetTx()
 			}, false, false, true,
 		},
@@ -335,12 +327,8 @@
 			func() sdk.Tx {
 				from := acc.GetAddress()
 				gas := uint64(200000)
-<<<<<<< HEAD
+				amount := sdk.NewCoins(sdk.NewCoin(evmtypes.DefaultEVMDenom, sdkmath.NewInt(100*int64(gas))))
 				txBuilder := suite.CreateTestEIP712TxBuilderMsgSend(from, privKey, "planq_7002-1", gas, amount)
-=======
-				amount := sdk.NewCoins(sdk.NewCoin(evmtypes.DefaultEVMDenom, sdkmath.NewInt(100*int64(gas))))
-				txBuilder := suite.CreateTestEIP712TxBuilderMsgSend(from, privKey, "ethermint_9002-1", gas, amount)
->>>>>>> f3d7c814
 				return txBuilder.GetTx()
 			}, false, false, false,
 		},
@@ -349,12 +337,8 @@
 			func() sdk.Tx {
 				from := acc.GetAddress()
 				gas := uint64(200000)
-<<<<<<< HEAD
-				txBuilder := suite.CreateTestEIP712TxBuilderMsgSend(from, privKey, "planq_7000-1", gas, amount)
-=======
 				amount := sdk.NewCoins(sdk.NewCoin(evmtypes.DefaultEVMDenom, sdkmath.NewInt(100*int64(gas))))
-				txBuilder := suite.CreateTestEIP712TxBuilderMsgSend(from, privKey, "ethermint_9001-1", gas, amount)
->>>>>>> f3d7c814
+				txBuilder := suite.CreateTestEIP712TxBuilderMsgSend(from, privKey, "planq_7001-1", gas, amount)
 				txBuilder.SetGasLimit(uint64(300000))
 				txBuilder.SetFeeAmount(sdk.NewCoins(sdk.NewCoin(evmtypes.DefaultEVMDenom, sdkmath.NewInt(30))))
 				return txBuilder.GetTx()
@@ -365,12 +349,8 @@
 			func() sdk.Tx {
 				from := acc.GetAddress()
 				gas := uint64(200000)
-<<<<<<< HEAD
-				txBuilder := suite.CreateTestEIP712TxBuilderMsgSend(from, privKey, "planq_7000-1", gas, amount)
-=======
 				amount := sdk.NewCoins(sdk.NewCoin(evmtypes.DefaultEVMDenom, sdkmath.NewInt(100*int64(gas))))
-				txBuilder := suite.CreateTestEIP712TxBuilderMsgSend(from, privKey, "ethermint_9001-1", gas, amount)
->>>>>>> f3d7c814
+				txBuilder := suite.CreateTestEIP712TxBuilderMsgSend(from, privKey, "planq_7001-1", gas, amount)
 				sigsV2 := signing.SignatureV2{}
 				txBuilder.SetSignatures(sigsV2)
 				return txBuilder.GetTx()
@@ -381,12 +361,8 @@
 			func() sdk.Tx {
 				from := acc.GetAddress()
 				gas := uint64(200000)
-<<<<<<< HEAD
-				txBuilder := suite.CreateTestEIP712TxBuilderMsgSend(from, privKey, "planq_7000-1", gas, amount)
-=======
 				amount := sdk.NewCoins(sdk.NewCoin(evmtypes.DefaultEVMDenom, sdkmath.NewInt(100*int64(gas))))
-				txBuilder := suite.CreateTestEIP712TxBuilderMsgSend(from, privKey, "ethermint_9001-1", gas, amount)
->>>>>>> f3d7c814
+				txBuilder := suite.CreateTestEIP712TxBuilderMsgSend(from, privKey, "planq_7001-1", gas, amount)
 				nonce, err := suite.app.AccountKeeper.GetSequence(suite.ctx, acc.GetAddress())
 				suite.Require().NoError(err)
 				sigsV2 := signing.SignatureV2{
@@ -405,12 +381,8 @@
 			func() sdk.Tx {
 				from := acc.GetAddress()
 				gas := uint64(200000)
-<<<<<<< HEAD
-				txBuilder := suite.CreateTestEIP712TxBuilderMsgSend(from, privKey, "planq_7000-1", gas, amount)
-=======
 				amount := sdk.NewCoins(sdk.NewCoin(evmtypes.DefaultEVMDenom, sdkmath.NewInt(100*int64(gas))))
-				txBuilder := suite.CreateTestEIP712TxBuilderMsgSend(from, privKey, "ethermint_9001-1", gas, amount)
->>>>>>> f3d7c814
+				txBuilder := suite.CreateTestEIP712TxBuilderMsgSend(from, privKey, "planq_7001-1", gas, amount)
 				nonce, err := suite.app.AccountKeeper.GetSequence(suite.ctx, acc.GetAddress())
 				suite.Require().NoError(err)
 				sigsV2 := signing.SignatureV2{
