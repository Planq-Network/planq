package simulation

import (
	"encoding/json"
	"fmt"
	"math/rand"

	"github.com/cosmos/cosmos-sdk/types/module"

<<<<<<< HEAD
	"github.com/planq-network/planq/x/evm/types"
=======
	"github.com/evmos/ethermint/x/evm/types"
>>>>>>> da8fcc3a
)

const (
	extraEIPsKey = "extra_eips"
)

// GenExtraEIPs defines a set of extra EIPs with 50% probability
func GenExtraEIPs(r *rand.Rand) []int64 {
	var extraEIPs []int64
	// 50% chance of having extra EIPs
	if r.Intn(2) == 0 {
		extraEIPs = []int64{1344, 1884, 2200, 2929, 3198, 3529}
	}
	return extraEIPs
}

// GenEnableCreate enables the EnableCreate param with 80% probability
func GenEnableCreate(r *rand.Rand) bool {
	// 80% chance of enabling create contract
	enableCreate := r.Intn(100) < 80
	return enableCreate
}

// GenEnableCall enables the EnableCall param with 80% probability
func GenEnableCall(r *rand.Rand) bool {
	// 80% chance of enabling evm account transfer and calling contract
	enableCall := r.Intn(100) < 80
	return enableCall
}

// RandomizedGenState generates a random GenesisState for the EVM module
func RandomizedGenState(simState *module.SimulationState) {
	// evm params
	var extraEIPs []int64

	simState.AppParams.GetOrGenerate(
		simState.Cdc, extraEIPsKey, &extraEIPs, simState.Rand,
		func(r *rand.Rand) { extraEIPs = GenExtraEIPs(r) },
	)

	params := types.NewParams(types.DefaultEVMDenom, true, true, types.DefaultChainConfig(), extraEIPs...)
	evmGenesis := types.NewGenesisState(params, []types.GenesisAccount{})

	bz, err := json.MarshalIndent(evmGenesis, "", " ")
	if err != nil {
		panic(err)
	}
	fmt.Printf("Selected randomly generated %s parameters:\n%s\n", types.ModuleName, bz)

	simState.GenState[types.ModuleName] = simState.Cdc.MustMarshalJSON(evmGenesis)
}<|MERGE_RESOLUTION|>--- conflicted
+++ resolved
@@ -7,16 +7,12 @@
 
 	"github.com/cosmos/cosmos-sdk/types/module"
 
-<<<<<<< HEAD
 	"github.com/planq-network/planq/x/evm/types"
-=======
-	"github.com/evmos/ethermint/x/evm/types"
->>>>>>> da8fcc3a
 )
-
 const (
 	extraEIPsKey = "extra_eips"
 )
+
 
 // GenExtraEIPs defines a set of extra EIPs with 50% probability
 func GenExtraEIPs(r *rand.Rand) []int64 {
