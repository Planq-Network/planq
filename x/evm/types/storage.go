package types

import (
	"fmt"
	"strings"

	sdkerrors "github.com/cosmos/cosmos-sdk/types/errors"
	"github.com/ethereum/go-ethereum/common"
<<<<<<< HEAD

	"github.com/planq-network/planq/types"
=======
>>>>>>> 3c8a95b0
)

// Storage represents the account Storage map as a slice of single key value
// State pairs. This is to prevent non determinism at genesis initialization or export.
type Storage []State

// Validate performs a basic validation of the Storage fields.
func (s Storage) Validate() error {
	seenStorage := make(map[string]bool)
	for i, state := range s {
		if seenStorage[state.Key] {
			return sdkerrors.Wrapf(ErrInvalidState, "duplicate state key %d: %s", i, state.Key)
		}

		if err := state.Validate(); err != nil {
			return err
		}

		seenStorage[state.Key] = true
	}
	return nil
}

// String implements the stringer interface
func (s Storage) String() string {
	var str string
	for _, state := range s {
		str += fmt.Sprintf("%s\n", state.String())
	}

	return str
}

// Copy returns a copy of storage.
func (s Storage) Copy() Storage {
	cpy := make(Storage, len(s))
	copy(cpy, s)

	return cpy
}

// Validate performs a basic validation of the State fields.
// NOTE: state value can be empty
func (s State) Validate() error {
	if strings.TrimSpace(s.Key) == "" {
		return sdkerrors.Wrap(ErrInvalidState, "state key hash cannot be blank")
	}

	return nil
}

// NewState creates a new State instance
func NewState(key, value common.Hash) State {
	return State{
		Key:   key.String(),
		Value: value.String(),
	}
}<|MERGE_RESOLUTION|>--- conflicted
+++ resolved
@@ -6,11 +6,8 @@
 
 	sdkerrors "github.com/cosmos/cosmos-sdk/types/errors"
 	"github.com/ethereum/go-ethereum/common"
-<<<<<<< HEAD
 
 	"github.com/planq-network/planq/types"
-=======
->>>>>>> 3c8a95b0
 )
 
 // Storage represents the account Storage map as a slice of single key value
