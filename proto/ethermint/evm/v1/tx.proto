syntax = "proto3";
package ethermint.evm.v1;

import "gogoproto/gogo.proto";
import "google/api/annotations.proto";
import "google/protobuf/any.proto";
import "cosmos_proto/cosmos.proto";
import "ethermint/evm/v1/evm.proto";

<<<<<<< HEAD
option go_package = "github.com/planq-network/planq/x/evm/types";
=======
option go_package = "github.com/evmos/ethermint/x/evm/types";
>>>>>>> da8fcc3a

// Msg defines the evm Msg service.
service Msg {
  // EthereumTx defines a method submitting Ethereum transactions.
  rpc EthereumTx(MsgEthereumTx) returns (MsgEthereumTxResponse) {
    option (google.api.http).post = "/ethermint/evm/v1/ethereum_tx";
  };
}

// MsgEthereumTx encapsulates an Ethereum transaction as an SDK message.
message MsgEthereumTx {
  option (gogoproto.goproto_getters) = false;

  // inner transaction data
  google.protobuf.Any data = 1;
  // caches

  // encoded storage size of the transaction
  double size = 2 [ (gogoproto.jsontag) = "-" ];
  // transaction hash in hex format
  string hash = 3 [ (gogoproto.moretags) = "rlp:\"-\"" ];
  // ethereum signer address in hex format. This address value is checked
  // against the address derived from the signature (V, R, S) using the
  // secp256k1 elliptic curve
  string from = 4;
}

// LegacyTx is the transaction data of regular Ethereum transactions.
// NOTE: All non-protected transactions (i.e non EIP155 signed) will fail if the
// AllowUnprotectedTxs parameter is disabled. 
message LegacyTx {
  option (gogoproto.goproto_getters) = false;
  option (cosmos_proto.implements_interface) = "TxData";

  // nonce corresponds to the account nonce (transaction sequence).
  uint64 nonce = 1;
  // gas price defines the value for each gas unit
  string gas_price = 2
      [ (gogoproto.customtype) = "github.com/cosmos/cosmos-sdk/types.Int" ];
  // gas defines the gas limit defined for the transaction.
  uint64 gas = 3 [ (gogoproto.customname) = "GasLimit" ];
  // hex formatted address of the recipient
  string to = 4;
  // value defines the unsigned integer value of the transaction amount.
  string value = 5 [
    (gogoproto.customtype) = "github.com/cosmos/cosmos-sdk/types.Int",
    (gogoproto.customname) = "Amount"
  ];
  // input defines the data payload bytes of the transaction.
  bytes data = 6;
  // v defines the signature value
  bytes v = 7;
  // r defines the signature value
  bytes r = 8;
  // s define the signature value
  bytes s = 9;
}

// AccessListTx is the data of EIP-2930 access list transactions.
message AccessListTx {
  option (gogoproto.goproto_getters) = false;
  option (cosmos_proto.implements_interface) = "TxData";

  // destination EVM chain ID
  string chain_id = 1 [
    (gogoproto.customtype) = "github.com/cosmos/cosmos-sdk/types.Int",
    (gogoproto.customname) = "ChainID",
    (gogoproto.jsontag) = "chainID"
  ];
  // nonce corresponds to the account nonce (transaction sequence).
  uint64 nonce = 2;
  // gas price defines the value for each gas unit
  string gas_price = 3
      [ (gogoproto.customtype) = "github.com/cosmos/cosmos-sdk/types.Int" ];
  // gas defines the gas limit defined for the transaction.
  uint64 gas = 4 [ (gogoproto.customname) = "GasLimit" ];
  // hex formatted address of the recipient
  string to = 5;
  // value defines the unsigned integer value of the transaction amount.
  string value = 6 [
    (gogoproto.customtype) = "github.com/cosmos/cosmos-sdk/types.Int",
    (gogoproto.customname) = "Amount"
  ];
  // input defines the data payload bytes of the transaction.
  bytes data = 7;
  repeated AccessTuple accesses = 8 [
    (gogoproto.castrepeated) = "AccessList",
    (gogoproto.jsontag) = "accessList",
    (gogoproto.nullable) = false
  ];
  // v defines the signature value
  bytes v = 9;
  // r defines the signature value
  bytes r = 10;
  // s define the signature value
  bytes s = 11;
}

// DynamicFeeTx is the data of EIP-1559 dinamic fee transactions.
message DynamicFeeTx {
  option (gogoproto.goproto_getters) = false;
  option (cosmos_proto.implements_interface) = "TxData";

  // destination EVM chain ID
  string chain_id = 1 [
    (gogoproto.customtype) = "github.com/cosmos/cosmos-sdk/types.Int",
    (gogoproto.customname) = "ChainID",
    (gogoproto.jsontag) = "chainID"
  ];
  // nonce corresponds to the account nonce (transaction sequence).
  uint64 nonce = 2;
  // gas tip cap defines the max value for the gas tip
  string gas_tip_cap = 3
      [ (gogoproto.customtype) = "github.com/cosmos/cosmos-sdk/types.Int" ];
  // gas fee cap defines the max value for the gas fee
  string gas_fee_cap = 4
      [ (gogoproto.customtype) = "github.com/cosmos/cosmos-sdk/types.Int" ];
  // gas defines the gas limit defined for the transaction.
  uint64 gas = 5 [ (gogoproto.customname) = "GasLimit" ];
  // hex formatted address of the recipient
  string to = 6;
  // value defines the the transaction amount.
  string value = 7 [
    (gogoproto.customtype) = "github.com/cosmos/cosmos-sdk/types.Int",
    (gogoproto.customname) = "Amount"
  ];
  // input defines the data payload bytes of the transaction.
  bytes data = 8;
  repeated AccessTuple accesses = 9 [
    (gogoproto.castrepeated) = "AccessList",
    (gogoproto.jsontag) = "accessList",
    (gogoproto.nullable) = false
  ];
  // v defines the signature value
  bytes v = 10;
  // r defines the signature value
  bytes r = 11;
  // s define the signature value
  bytes s = 12;
}

message ExtensionOptionsEthereumTx {
  option (gogoproto.goproto_getters) = false;
}

// MsgEthereumTxResponse defines the Msg/EthereumTx response type.
message MsgEthereumTxResponse {
  option (gogoproto.goproto_getters) = false;

  // ethereum transaction hash in hex format. This hash differs from the
  // Tendermint sha256 hash of the transaction bytes. See
  // https://github.com/tendermint/tendermint/issues/6539 for reference
  string hash = 1;
  // logs contains the transaction hash and the proto-compatible ethereum
  // logs.
  repeated Log logs = 2;
  // returned data from evm function (result or data supplied with revert
  // opcode)
  bytes ret = 3;
  // vm error is the error returned by vm execution
  string vm_error = 4;
  // gas consumed by the transaction
  uint64 gas_used = 5;
}<|MERGE_RESOLUTION|>--- conflicted
+++ resolved
@@ -7,11 +7,7 @@
 import "cosmos_proto/cosmos.proto";
 import "ethermint/evm/v1/evm.proto";
 
-<<<<<<< HEAD
 option go_package = "github.com/planq-network/planq/x/evm/types";
-=======
-option go_package = "github.com/evmos/ethermint/x/evm/types";
->>>>>>> da8fcc3a
 
 // Msg defines the evm Msg service.
 service Msg {
@@ -41,7 +37,7 @@
 
 // LegacyTx is the transaction data of regular Ethereum transactions.
 // NOTE: All non-protected transactions (i.e non EIP155 signed) will fail if the
-// AllowUnprotectedTxs parameter is disabled. 
+// AllowUnprotectedTxs parameter is disabled.
 message LegacyTx {
   option (gogoproto.goproto_getters) = false;
   option (cosmos_proto.implements_interface) = "TxData";
