package client

import (
	"fmt"
	"os"
	"path"

	"github.com/spf13/cobra"
	"github.com/spf13/viper"

	"github.com/tendermint/tendermint/libs/cli"

	"github.com/cosmos/cosmos-sdk/client/flags"

<<<<<<< HEAD
	ethermint "github.com/planq-network/planq/types"
=======
	ethermint "github.com/evmos/ethermint/types"
>>>>>>> da8fcc3a
)

// InitConfig adds the chain-id, encoding and output flags to the persistent flag set.
func InitConfig(cmd *cobra.Command) error {
	home, err := cmd.PersistentFlags().GetString(cli.HomeFlag)
	if err != nil {
		return err
	}

	configFile := path.Join(home, "config", "config.toml")
	_, err = os.Stat(configFile)
	if err != nil && !os.IsNotExist(err) {
		// Immediately return if the error isn't related to the file not existing.
<<<<<<< HEAD
		// See issue https://github.com/planq-network/planq/issues/539
=======
		// See issue https://github.com/evmos/ethermint/issues/539
>>>>>>> da8fcc3a
		return err
	}
	if err == nil {
		viper.SetConfigFile(configFile)

		if err := viper.ReadInConfig(); err != nil {
			return err
		}
	}

	if err := viper.BindPFlag(flags.FlagChainID, cmd.PersistentFlags().Lookup(flags.FlagChainID)); err != nil {
		return err
	}

	if err := viper.BindPFlag(cli.EncodingFlag, cmd.PersistentFlags().Lookup(cli.EncodingFlag)); err != nil {
		return err
	}

	return viper.BindPFlag(cli.OutputFlag, cmd.PersistentFlags().Lookup(cli.OutputFlag))
}

// ValidateChainID wraps a cobra command with a RunE function with base 10 integer chain-id verification.
func ValidateChainID(baseCmd *cobra.Command) *cobra.Command {
	// Copy base run command to be used after chain verification
	baseRunE := baseCmd.RunE

	// Function to replace command's RunE function
	validateFn := func(cmd *cobra.Command, args []string) error {
		chainID, _ := cmd.Flags().GetString(flags.FlagChainID)

		if !ethermint.IsValidChainID(chainID) {
			return fmt.Errorf("invalid chain-id format: %s", chainID)
		}

		return baseRunE(cmd, args)
	}

	baseCmd.RunE = validateFn
	return baseCmd
}<|MERGE_RESOLUTION|>--- conflicted
+++ resolved
@@ -12,11 +12,7 @@
 
 	"github.com/cosmos/cosmos-sdk/client/flags"
 
-<<<<<<< HEAD
 	ethermint "github.com/planq-network/planq/types"
-=======
-	ethermint "github.com/evmos/ethermint/types"
->>>>>>> da8fcc3a
 )
 
 // InitConfig adds the chain-id, encoding and output flags to the persistent flag set.
@@ -30,11 +26,7 @@
 	_, err = os.Stat(configFile)
 	if err != nil && !os.IsNotExist(err) {
 		// Immediately return if the error isn't related to the file not existing.
-<<<<<<< HEAD
-		// See issue https://github.com/planq-network/planq/issues/539
-=======
 		// See issue https://github.com/evmos/ethermint/issues/539
->>>>>>> da8fcc3a
 		return err
 	}
 	if err == nil {
