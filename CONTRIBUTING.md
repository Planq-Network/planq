# Contributing

- [Contributing](#contributing)
    - [Architecture Decision Records (ADR)](#architecture-decision-records-adr)
    - [Pull Requests](#pull-requests)
        - [Pull Request Templates](#pull-request-templates)
        - [Requesting Reviews](#requesting-reviews)
        - [Reviewing Pull Requests](#reviewing-pull-requests)
        - [Updating Documentation](#updating-documentation)
    - [Forking](#forking)
    - [Dependencies](#dependencies)
    - [Protobuf](#protobuf)
    - [Testing](#testing)
    - [Branching Model and Release](#branching-model-and-release)
        - [PR Targeting](#pr-targeting)
        - [Development Procedure](#development-procedure)
        - [Pull Merge Procedure](#pull-merge-procedure)
        - [Release Procedure](#release-procedure)
    - [Point Release Procedure](#point-release-procedure)
    - [Code Owner Membership](#code-owner-membership)

Thank you for considering making contributions to Ethermint!

Contributing to this repo can mean many things such as participating in
discussion or proposing code changes. To ensure a smooth workflow for all
contributors, the general procedure for contributing has been established:

<<<<<<< HEAD
1. Either [open](https://github.com/planq-network/planq/issues/new/choose) or
   [find](https://github.com/planq-network/planq/issues) an issue you'd like to help with
=======
1. Either [open](https://github.com/evmos/ethermint/issues/new/choose) or
   [find](https://github.com/evmos/ethermint/issues) an issue you'd like to help with
>>>>>>> da8fcc3a
2. Participate in thoughtful discussion on that issue
3. If you would like to contribute:
   1. If the issue is a proposal, ensure that the proposal has been accepted
   2. Ensure that nobody else has already begun working on this issue. If they have,
      make sure to contact them to collaborate
   3. If nobody has been assigned for the issue and you would like to work on it,
      make a comment on the issue to inform the community of your intentions
      to begin work
   4. Follow standard GitHub best practices: fork the repo, branch from the
      HEAD of `main`, make some commits, and submit a PR to `main`
      - For core developers working within the ethermint repo, to ensure a clear
        ownership of branches, branches must be named with the convention
        `{moniker}/{issue#}-branch-name`
   5. Be sure to submit the PR in `Draft` mode submit your PR early, even if
      it's incomplete as this indicates to the community you're working on
      something and allows them to provide comments early in the development process
   6. When the code is complete it can be marked `Ready for Review`
   7. Be sure to include a relevant change log entry in the `Unreleased` section
      of `CHANGELOG.md` (see file for log format)

Note that for very small or blatantly obvious problems (such as typos) it is
not required to an open issue to submit a PR, but be aware that for more complex
problems/features, if a PR is opened before an adequate design discussion has
taken place in a GitHub issue, that PR runs a high likelihood of being rejected.

Other notes:

- Looking for a good place to start contributing? How about checking out some
<<<<<<< HEAD
  [good first issues](https://github.com/planq-network/planq/issues?q=is%3Aopen+is%3Aissue+label%3A%22good+first+issue%22)
=======
  [good first issues](https://github.com/evmos/ethermint/issues?q=is%3Aopen+is%3Aissue+label%3A%22good+first+issue%22)
>>>>>>> da8fcc3a
- Please make sure to run `make format` before every commit - the easiest way
  to do this is have your editor run it for you upon saving a file. Additionally
  please ensure that your code is lint compliant by running `make lint-fix`.
  A convenience git `pre-commit` hook that runs the formatters automatically
  before each commit is available in the `contrib/githooks/` directory.

## Architecture Decision Records (ADR)

<<<<<<< HEAD
When proposing an architecture decision for Ethermint, please start by opening an [issue](https://github.com/planq-network/planq/issues/new/choose) or a [discussion](https://github.com/planq-network/planq/discussions/new) with a summary of the proposal. Once the proposal has been discussed and there is rough alignment on a high-level approach to the design, the [ADR creation process](https://github.com/planq-network/planq/blob/main/docs/architecture/PROCESS.md) can begin. We are following this process to ensure all involved parties are in agreement before any party begins coding the proposed implementation. If you would like to see examples of how these are written, please refer to the current [ADRs](https://github.com/planq-network/planq/tree/main/docs/architecture).
=======
When proposing an architecture decision for Ethermint, please start by opening an [issue](https://github.com/evmos/ethermint/issues/new/choose) or a [discussion](https://github.com/evmos/ethermint/discussions/new) with a summary of the proposal. Once the proposal has been discussed and there is rough alignment on a high-level approach to the design, the [ADR creation process](https://github.com/evmos/ethermint/blob/main/docs/architecture/PROCESS.md) can begin. We are following this process to ensure all involved parties are in agreement before any party begins coding the proposed implementation. If you would like to see examples of how these are written, please refer to the current [ADRs](https://github.com/evmos/ethermint/tree/main/docs/architecture).
>>>>>>> da8fcc3a

## Pull Requests

PRs should be categorically broken up based on the type of changes being made (for example, `fix`, `feat`,
`refactor`, `docs`, and so on). The *type* must be included in the PR title as a prefix (for example,
`fix: <description>`). This convention ensures that all changes that are committed to the base branch follow the
[Conventional Commits](https://www.conventionalcommits.org/en/v1.0.0/) specification.
Additionally, each PR should only address a single issue.

### Pull Request Templates

There are three PR templates. The [default template](./.github/PULL_REQUEST_TEMPLATE.md) is for types `fix`, `feat`, and `refactor`. We also have a [docs template](./.github/PULL_REQUEST_TEMPLATE/docs.md) for documentation changes and an [other template](./.github/PULL_REQUEST_TEMPLATE/other.md) for changes that do not affect production code. When previewing a PR before it has been opened, you can change the template by adding one of the following parameters to the url:

- `template=docs.md`
- `template=other.md`

### Requesting Reviews

In order to accommodate the review process, the author of the PR must complete the author checklist
to the best of their abilities before marking the PR as "Ready for Review". If you would like to
receive early feedback on the PR, open the PR as a "Draft" and leave a comment in the PR indicating
that you would like early feedback and tagging whoever you would like to receive feedback from.

### Reviewing Pull Requests

All PRs require at least two review approvals before they can be merged (one review might be acceptable in
the case of minor changes to [docs](./.github/PULL_REQUEST_TEMPLATE/docs.md) or [other](./.github/PULL_REQUEST_TEMPLATE/other.md) changes that do not affect production code). Each PR template has a reviewers checklist that must be completed before the PR can be merged. Each reviewer is responsible
for all checked items unless they have indicated otherwise by leaving their handle next to specific
items. In addition, use the following review explanations:

- `LGTM` without an explicit approval means that the changes look good, but you haven't thoroughly reviewed the reviewer checklist items.
- `Approval` means that you have completed some or all of the reviewer checklist items. If you only reviewed selected items, you must add your handle next to the items that you have reviewed. In addition, follow these guidelines:
    - You must also think through anything which ought to be included but is not
    - You must think through whether any added code could be partially combined (DRYed) with existing code
    - You must think through any potential security issues or incentive-compatibility flaws introduced by the changes
    - Naming must be consistent with conventions and the rest of the codebase
    - Code must live in a reasonable location, considering dependency structures (for example, not importing testing modules in production code, or including example code modules in production code).
    - If you approve the PR, you are responsible for any issues mentioned here and any issues that should have been addressed after thoroughly reviewing the reviewer checklist items in the pull request template.
- If you sat down with the PR submitter and did a pairing review, add this information in the `Approval` or your PR comments.
- If you are only making "surface level" reviews, submit any notes as `Comments` without adding a review.

## Forking

Go requires code to live under absolute paths, and this requirement complicates forking.
While my fork lives at `https://github.com/rigeyrigerige/ethermint`,
the code should never exist at `$GOPATH/src/github.com/rigeyrigerige/ethermint`.
Instead, we use `git remote` to add the fork as a new remote for the original repo,
<<<<<<< HEAD
`$GOPATH/src/github.com/planq-network/planq`, and do all the work there.
=======
`$GOPATH/src/github.com/evmos/ethermint`, and do all the work there.
>>>>>>> da8fcc3a

For instance, to create a fork and work on a branch of it, I would:

- Create the fork on GitHub, using the fork button.
<<<<<<< HEAD
- Go to the original repo checked out locally (i.e. `$GOPATH/src/github.com/planq-network/planq`)
=======
- Go to the original repo checked out locally (i.e. `$GOPATH/src/github.com/evmos/ethermint`)
>>>>>>> da8fcc3a
- `git remote rename origin upstream`
- `git remote add origin git@github.com:rigeyrigerige/ethermint.git`

Now `origin` refers to my fork and `upstream` refers to the Ethermint version.
So I can `git push -u origin main` to update my fork, and make pull requests to Ethermint from there.
Of course, replace `rigeyrigerige` with your git handle.

To pull in updates from the origin repo, run

- `git fetch upstream`
- `git rebase upstream/main` (or whatever branch you want)

Please don't make Pull Requests from `main`.

## Dependencies

We use [Go 1.14 Modules](https://github.com/golang/go/wiki/Modules) to manage
dependency versions.

The main branch of every Tharsis repository should just build with `go get`,
which means they should be kept up-to-date with their dependencies, so we can
get away with telling people they can just `go get` our software.

Since some dependencies are not under our control, a third party may break our
build, in which case we can fall back on `go mod tidy -v`.

## Protobuf

We use [Protocol Buffers](https://developers.google.com/protocol-buffers) along with [gogoproto](https://github.com/gogo/protobuf) to generate code for use in Ethermint.

For determinstic behavior around Protobuf tooling, everything is containerized using Docker. Make sure to have Docker installed on your machine, or head to [Docker's website](https://docs.docker.com/get-docker/) to install it.

For formatting code in `.proto` files, you can run `make proto-format` command.

For linting and checking breaking changes, we use [buf](https://buf.build/). You can use the commands `make proto-lint` and `make proto-check-breaking` to respectively lint your proto files and check for breaking changes.

To generate the protobuf stubs, you can run `make proto-gen`.

We also added the `make proto-all` command to run all the above commands sequentially.

In order for imports to properly compile in your IDE, you may need to manually set your protobuf path in your IDE's workspace settings/config.

For example, in vscode your `.vscode/settings.json` should look like:

```json
{
    "protoc": {
        "options": [
        "--proto_path=${workspaceRoot}/proto",
        "--proto_path=${workspaceRoot}/third_party/proto"
        ]
    }
}
```

## Testing

Tests can be ran by running `make test` at the top level of Ethermint repository.

We expect tests to use `require` or `assert` rather than `t.Skip` or `t.Fail`,
unless there is a reason to do otherwise.
When testing a function under a variety of different inputs, we prefer to use
[table driven tests](https://github.com/golang/go/wiki/TableDrivenTests).
Table driven test error messages should follow the following format
`<desc>, tc #<index>, i #<index>`.
`<desc>` is an optional short description of whats failing, `tc` is the
index within the table of the testcase that is failing, and `i` is when there
is a loop, exactly which iteration of the loop failed.
The idea is you should be able to see the
error message and figure out exactly what failed.
Here is an example check:

```go
<some table>
for tcIndex, tc := range cases {
  <some code>
  for i := 0; i < tc.numTxsToTest; i++ {
      <some code>
      require.Equal(t, expectedTx[:32], calculatedTx[:32], "First 32 bytes of the txs differed. tc #%d, i #%d", tcIndex, i)
```

## Branching Model and Release

User-facing repos should adhere to the [trunk based development](https://trunkbaseddevelopment.com/) branching model.

Libraries need not follow the model strictly, but would be wise to.

Ethermint utilizes [semantic versioning](https://semver.org/).

### PR Targeting

Ensure that you base and target your PR on the `main` branch.

All feature additions should be targeted against `main`. Bug fixes for an outstanding release candidate
should be targeted against the release candidate branch.

### Development Procedure

- the latest state of development is on `main`
- `main` must never fail `make lint test test-race`
- `main` should not fail `make lint`
- no `--force` onto `main` (except when reverting a broken commit, which should seldom happen)
<<<<<<< HEAD
- create a development branch either on github.com/planq-network/planq, or your fork (using `git remote add origin`)
=======
- create a development branch either on github.com/evmos/ethermint, or your fork (using `git remote add origin`)
>>>>>>> da8fcc3a
- before submitting a pull request, begin `git rebase` on top of `main`

### Pull Merge Procedure

- ensure pull branch is rebased on `main`
- run `make test` to ensure that all tests pass
- merge pull request

### Release Procedure

- Start on `main`
- Create the release candidate branch `release/v<major>.<minor>.x` (going forward known as **RC**)
  and ensure it's protected against pushing from anyone except the release
  manager/coordinator
    - **no PRs targeting this branch should be merged unless exceptional circumstances arise**
- On the `RC` branch, prepare a new version section in the `CHANGELOG.md`
    - All links must be link-ified: `$ python ./scripts/linkify_changelog.py CHANGELOG.md`
    - Copy the entries into a `RELEASE_CHANGELOG.md`, this is needed so the bot knows which entries to add to the release page on GitHub.
- Kick off a large round of simulation testing (e.g. 400 seeds for 2k blocks)
- If errors are found during the simulation testing, commit the fixes to `main`
  and push the changes to the `RC` branch
- After simulation has successfully completed, create the release branch
  (`release/vX.XX.X`) from the `RC` branch
- Create a PR to `main` to incorporate the `CHANGELOG.md` updates
- Tag the release (use `git tag -a`) and create a release in GitHub
- Delete the `RC` branches

### Point Release Procedure

At the moment, only a single major release will be supported, so all point releases will be based
off of that release.

In order to alleviate the burden for a single person to have to cherry-pick and handle merge conflicts
of all desired backporting PRs to a point release, we instead maintain a living backport branch, where
all desired features and bug fixes are merged into as separate PRs.

Example:

Current release is `v0.38.4`. We then maintain a (living) branch `release/v0.38.x`, for the `0.38` release series. As bugs are fixed
and PRs are merged into `main`, if a contributor wishes the PR to be released as SRU into the
`v0.38.x` point release, the contributor must:

1. Add `0.38.N-backport` label
2. Pull latest changes on the desired `release/v0.38.x` branch
3. Create a 2nd PR merging the respective SRU PR into `release/v0.38.x`
4. Update the PR's description and ensure it contains the following information:
   - **[Impact]** Explanation of how the bug affects users or developers.
   - **[Test Case]** section with detailed instructions on how to reproduce the bug.
   - **[Regression Potential]** section with a discussion how regressions are most likely to manifest, or might
     manifest even if it's unlikely, as a result of the change. **It is assumed that any SRU candidate PR is
     well-tested before it is merged in and has an overall low risk of regression**.

It is the PR's author's responsibility to fix merge conflicts, update changelog entries, and
ensure CI passes. If a PR originates from an external contributor, it may be a core team member's
responsibility to perform this process instead of the original author.
Lastly, it is core team's responsibility to ensure that the PR meets all the SRU criteria.

Finally, when a point release is ready to be made:

1. Create `release/v0.38.N` branch
2. Ensure changelog entries are verified
   1. Be sure changelog entries are added to `RELEASE_CHANGELOG.md`
3. Add release version date to the changelog
4. Push release branch along with the annotated tag: **git tag -a**
5. Create a PR into `main` containing ONLY `CHANGELOG.md` updates
   1. Do not push `RELEASE_CHANGELOG.md` to `main`

Note, although we aim to support only a single release at a time, the process stated above could be
used for multiple previous versions.

## Code Owner Membership

In the ethos of open source projects, and out of necessity to keep the code
alive, the core contributor team will strive to permit special repo privileges
to developers who show an aptitude towards developing with this code base.

Several different kinds of privileges may be granted however most common
privileges to be granted are merge rights to either part of, or the entirety of the
code base (through the GitHub `CODEOWNERS` file). The on-boarding process for
new code owners is as follows: On a bi-monthly basis (or more frequently if
agreeable) all the existing code owners will privately convene to discuss
potential new candidates as well as the potential for existing code-owners to
exit or "pass on the torch". This private meeting is to be a held as a
phone/video meeting.

Subsequently after the meeting, and pending final approval from Tharsis,
one of the existing code owners should open a PR modifying the `CODEOWNERS` file.
The other code owners should then all approve this PR to publicly display their support.

Only if unanimous consensus is reached among all the existing code-owners will
an invitation be extended to a new potential-member. Likewise, when an existing
member is suggested to be removed/or have their privileges reduced, the member
in question must agree on the decision for their removal or else no action
should be taken. If however, a code-owner is demonstrably shown to intentionally
have had acted maliciously or grossly negligent, code-owner privileges may be
stripped with no prior warning or consent from the member in question.

Other potential removal criteria:

- Missing 3 scheduled meetings results in Tharsis evaluating whether the member should be
    removed / replaced
- Violation of Code of Conduct

Earning this privilege should be considered to be no small feat and is by no
means guaranteed by any quantifiable metric. It is a symbol of great trust of
the community of this project.

## Concept & Release Approval Process

The process for Ethermint maintainers take features and ADRs from concept to release
is broken up into three distinct stages: **Strategy Discovery**, **Concept Approval**, and
**Implementation & Release Approval**

### Strategy Discovery

- Develop long term priorities, strategy and roadmap for Ethermint
- Release committee not yet defined as there is already a roadmap that can be used for the time being

### Concept Approval

- Architecture Decision Records (ADRs) may be proposed by any contributors or maintainers of Ethermint,
    and should follow the guidelines outlined in the
<<<<<<< HEAD
    [ADR Creation Process](https://github.com/planq-network/planq/blob/main/docs/architecture/PROCESS.md)
=======
    [ADR Creation Process](https://github.com/evmos/ethermint/blob/main/docs/architecture/PROCESS.md)
>>>>>>> da8fcc3a
- After proposal, a time bound period for Request for Comment (RFC) on ADRs commences
- ADRs are intended to be iterative, and may be merged into `main` while still in a `Proposed` status

**Time Bound Period**

- Once a PR for an ADR is opened, reviewers are expected to perform a first
  review within 1 week of pull request being open
- Time bound period for individual ADR Pull Requests to be merged should not exceed 2 weeks
- Total time bound period for an ADR to reach a decision (`ABANDONED | ACCEPTED | REJECTED`) should not exceed 4 weeks

If an individual Pull Request for an ADR needs more time than 2 weeks to reach resolution, it should be merged
in current state (`Draft` or `Proposed`), with its contents updated to summarize
the current state of its discussion.

If an ADR is taking longer than 4 weeks to reach a final conclusion, the **Concept Approval Committee**
should convene to rectify the situation by either:

- unanimously setting a new time bound period for this ADR
- making changes to the Concept Approval Process (as outlined here)
- making changes to the members of the Concept Approval Committee

**Approval Committee & Decision Making**

In absence of general consensus, decision making requires 1/2 vote from the two members
of the **Concept Approval Committee**.

**Committee Members**

- Core Members: **Federico** (Tharsis), **Akash** (Tharsis), **Nick** (Tharsis)

**Committee Criteria**

Members must:

- Participate in all or almost all ADR discussions, both on GitHub as well as in bi-weekly Architecture Review
  meetings
- Be active contributors to Ethermint, and furthermore should be continuously making substantial contributions
  to the project's codebase, review process, documentation and ADRs
- Have stake in Ethermint, represented by:
    - Being a client / user of Ethermint
    - "[giving back](https://www.debian.org/social_contract)" to the software
- Delegate representation in case of vacation or absence

Code owners need to maintain participation in the process, ideally as members of **Concept Approval Committee**
members, but at the very least as active participants in ADR discussions

Removal criteria:

- Missing 3 meetings results in ICF evaluating whether the member should be removed / replaced
- Violation of Code of Conduct

### Implementation & Release Approval

The following process should be adhered to both for implementation PRs corresponding to ADRs, as
well as for PRs made as part of a release process:

- Code reviewers should ensure the PR does exactly what the ADR said it should
- Code reviewers should have more senior engineering capability
- 1/2 approval is required from the **primary repo maintainers** in `CODEOWNERS`

> Note: For any major or minor release series denoted as a "Stable Release" (e.g. v0.39 "Launchpad"), a separate release
> committee is often established. Stable Releases, and their corresponding release committees are documented
> separately in [STABLE_RELEASES.md](./STABLE_RELEASES.md)*<|MERGE_RESOLUTION|>--- conflicted
+++ resolved
@@ -25,13 +25,8 @@
 discussion or proposing code changes. To ensure a smooth workflow for all
 contributors, the general procedure for contributing has been established:
 
-<<<<<<< HEAD
 1. Either [open](https://github.com/planq-network/planq/issues/new/choose) or
    [find](https://github.com/planq-network/planq/issues) an issue you'd like to help with
-=======
-1. Either [open](https://github.com/evmos/ethermint/issues/new/choose) or
-   [find](https://github.com/evmos/ethermint/issues) an issue you'd like to help with
->>>>>>> da8fcc3a
 2. Participate in thoughtful discussion on that issue
 3. If you would like to contribute:
    1. If the issue is a proposal, ensure that the proposal has been accepted
@@ -60,11 +55,7 @@
 Other notes:
 
 - Looking for a good place to start contributing? How about checking out some
-<<<<<<< HEAD
   [good first issues](https://github.com/planq-network/planq/issues?q=is%3Aopen+is%3Aissue+label%3A%22good+first+issue%22)
-=======
-  [good first issues](https://github.com/evmos/ethermint/issues?q=is%3Aopen+is%3Aissue+label%3A%22good+first+issue%22)
->>>>>>> da8fcc3a
 - Please make sure to run `make format` before every commit - the easiest way
   to do this is have your editor run it for you upon saving a file. Additionally
   please ensure that your code is lint compliant by running `make lint-fix`.
@@ -73,11 +64,7 @@
 
 ## Architecture Decision Records (ADR)
 
-<<<<<<< HEAD
 When proposing an architecture decision for Ethermint, please start by opening an [issue](https://github.com/planq-network/planq/issues/new/choose) or a [discussion](https://github.com/planq-network/planq/discussions/new) with a summary of the proposal. Once the proposal has been discussed and there is rough alignment on a high-level approach to the design, the [ADR creation process](https://github.com/planq-network/planq/blob/main/docs/architecture/PROCESS.md) can begin. We are following this process to ensure all involved parties are in agreement before any party begins coding the proposed implementation. If you would like to see examples of how these are written, please refer to the current [ADRs](https://github.com/planq-network/planq/tree/main/docs/architecture).
-=======
-When proposing an architecture decision for Ethermint, please start by opening an [issue](https://github.com/evmos/ethermint/issues/new/choose) or a [discussion](https://github.com/evmos/ethermint/discussions/new) with a summary of the proposal. Once the proposal has been discussed and there is rough alignment on a high-level approach to the design, the [ADR creation process](https://github.com/evmos/ethermint/blob/main/docs/architecture/PROCESS.md) can begin. We are following this process to ensure all involved parties are in agreement before any party begins coding the proposed implementation. If you would like to see examples of how these are written, please refer to the current [ADRs](https://github.com/evmos/ethermint/tree/main/docs/architecture).
->>>>>>> da8fcc3a
 
 ## Pull Requests
 
@@ -125,20 +112,12 @@
 While my fork lives at `https://github.com/rigeyrigerige/ethermint`,
 the code should never exist at `$GOPATH/src/github.com/rigeyrigerige/ethermint`.
 Instead, we use `git remote` to add the fork as a new remote for the original repo,
-<<<<<<< HEAD
 `$GOPATH/src/github.com/planq-network/planq`, and do all the work there.
-=======
-`$GOPATH/src/github.com/evmos/ethermint`, and do all the work there.
->>>>>>> da8fcc3a
 
 For instance, to create a fork and work on a branch of it, I would:
 
 - Create the fork on GitHub, using the fork button.
-<<<<<<< HEAD
 - Go to the original repo checked out locally (i.e. `$GOPATH/src/github.com/planq-network/planq`)
-=======
-- Go to the original repo checked out locally (i.e. `$GOPATH/src/github.com/evmos/ethermint`)
->>>>>>> da8fcc3a
 - `git remote rename origin upstream`
 - `git remote add origin git@github.com:rigeyrigerige/ethermint.git`
 
@@ -241,11 +220,7 @@
 - `main` must never fail `make lint test test-race`
 - `main` should not fail `make lint`
 - no `--force` onto `main` (except when reverting a broken commit, which should seldom happen)
-<<<<<<< HEAD
 - create a development branch either on github.com/planq-network/planq, or your fork (using `git remote add origin`)
-=======
-- create a development branch either on github.com/evmos/ethermint, or your fork (using `git remote add origin`)
->>>>>>> da8fcc3a
 - before submitting a pull request, begin `git rebase` on top of `main`
 
 ### Pull Merge Procedure
@@ -368,11 +343,7 @@
 
 - Architecture Decision Records (ADRs) may be proposed by any contributors or maintainers of Ethermint,
     and should follow the guidelines outlined in the
-<<<<<<< HEAD
     [ADR Creation Process](https://github.com/planq-network/planq/blob/main/docs/architecture/PROCESS.md)
-=======
-    [ADR Creation Process](https://github.com/evmos/ethermint/blob/main/docs/architecture/PROCESS.md)
->>>>>>> da8fcc3a
 - After proposal, a time bound period for Request for Comment (RFC) on ADRs commences
 - ADRs are intended to be iterative, and may be merged into `main` while still in a `Proposed` status
 
