--- conflicted
+++ resolved
@@ -4,11 +4,7 @@
 ENV PACKAGES git build-base
 
 # Set working directory for the build
-<<<<<<< HEAD
 WORKDIR /go/src/github.com/planq-network/planq
-=======
-WORKDIR /go/src/github.com/evmos/ethermint
->>>>>>> da8fcc3a
 
 # Install dependencies
 RUN apk add --update $PACKAGES
@@ -28,11 +24,7 @@
 WORKDIR /
 
 # Copy over binaries from the build-env
-<<<<<<< HEAD
 COPY --from=build-env /go/src/github.com/planq-network/planq/build/planqd /usr/bin/planqd
-=======
-COPY --from=build-env /go/src/github.com/evmos/ethermint/build/ethermintd /usr/bin/ethermintd
->>>>>>> da8fcc3a
 
 # Run planqd by default
 CMD ["planqd"]