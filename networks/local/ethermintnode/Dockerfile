--- conflicted
+++ resolved
@@ -6,11 +6,7 @@
     apt-get install -y $PACKAGES
 
 # Set working directory for the build
-<<<<<<< HEAD
 WORKDIR /go/src/github.com/planq-network/planq
-=======
-WORKDIR /go/src/github.com/evmos/ethermint
->>>>>>> da8fcc3a
 
 # Add source files
 COPY . .
@@ -26,13 +22,8 @@
 RUN apt-get update
 
 # Copy over binaries from the build-env
-<<<<<<< HEAD
 COPY --from=build-env /go/src/github.com/planq-network/planq/build/planqd /
 COPY --from=build-env /go/src/github.com/planq-network/planq/scripts/start-docker.sh /
-=======
-COPY --from=build-env /go/src/github.com/evmos/ethermint/build/ethermintd /
-COPY --from=build-env /go/src/github.com/evmos/ethermint/scripts/start-docker.sh /
->>>>>>> da8fcc3a
 
 EXPOSE 26656 26657 1317 8545 8546
 
