--- conflicted
+++ resolved
@@ -11,12 +11,8 @@
 ETHERMINT_DIR = planq
 BUILDDIR ?= $(CURDIR)/build
 SIMAPP = ./app
-<<<<<<< HEAD
 HTTPS_GIT := https://github.com/Planq-Network/planq.git
-=======
-HTTPS_GIT := https://github.com/evmos/ethermint.git
 PROJECT_NAME = $(shell git remote get-url origin | xargs basename -s .git)
->>>>>>> da8fcc3a
 DOCKER := $(shell which docker)
 DOCKER_BUF := $(DOCKER) run --rm -v $(CURDIR):/workspace --workdir /workspace bufbuild/buf:1.0.0-rc8
 
@@ -157,13 +153,8 @@
 ###                                Releasing                                ###
 ###############################################################################
 
-<<<<<<< HEAD
 PACKAGE_NAME:=github.com/planq-network/planq
-GOLANG_CROSS_VERSION  = v1.17.1
-=======
-PACKAGE_NAME:=github.com/evmos/ethermint
-GOLANG_CROSS_VERSION = v1.18
->>>>>>> da8fcc3a
+GOLANG_CROSS_VERSION  = v1.18
 GOPATH ?= '$(HOME)/go'
 release-dry-run:
 	docker run \
@@ -287,11 +278,7 @@
 .PHONY: update-swagger-docs
 
 godocs:
-<<<<<<< HEAD
 	@echo "--> Wait a few seconds and visit http://localhost:6060/pkg/github.com/planq-network/planq/types"
-=======
-	@echo "--> Wait a few seconds and visit http://localhost:6060/pkg/github.com/evmos/ethermint/types"
->>>>>>> da8fcc3a
 	godoc -http=:6060
 
 ###############################################################################
@@ -325,11 +312,7 @@
 endif
 
 test-import:
-<<<<<<< HEAD
 	go test -run TestImporterTestSuite -v --vet=off github.com/planq-network/planq/tests/importer
-=======
-	go test -run TestImporterTestSuite -v --vet=off github.com/evmos/ethermint/tests/importer
->>>>>>> da8fcc3a
 
 test-rpc:
 	./scripts/integration-test-all.sh -t "rpc" -q 1 -z 1 -s 2 -m "rpc" -r "true"
